--- conflicted
+++ resolved
@@ -25,15 +25,6 @@
 For new projects, using the official SDK is probably more appropriate as
 go-dockerclient lags behind the official SDK.
 
-<<<<<<< HEAD
-When using the official SDK, keep in mind that because of how the its
-dependencies are organized, you may need some extra steps in order to be able
-to import it in your projects (see
-[#784](https://github.com/henryse/go-dockerclient/issues/784) and
-[moby/moby#28269](https://github.com/moby/moby/issues/28269)).
-
-=======
->>>>>>> e367dfb1
 ## Example
 
 ```go
