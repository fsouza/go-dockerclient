--- conflicted
+++ resolved
@@ -108,24 +108,14 @@
 //
 // See https://goo.gl/6GugX3 for more details.
 type CreateNetworkOptions struct {
-<<<<<<< HEAD
-	Name           string                 `json:"Name"`
-	CheckDuplicate bool                   `json:"CheckDuplicate"`
-	Driver         string                 `json:"Driver"`
-	IPAM           IPAMOptions            `json:"IPAM"`
-	Options        map[string]interface{} `json:"Options"`
-	Label          map[string]string      `json:"Labels"`
-	Internal       bool                   `json:"Internal"`
-	EnableIPv6     bool                   `json:"EnableIPv6"`
-=======
 	Name           string                 `json:"Name" yaml:"Name"`
 	CheckDuplicate bool                   `json:"CheckDuplicate" yaml:"CheckDuplicate"`
 	Driver         string                 `json:"Driver" yaml:"Driver"`
 	IPAM           IPAMOptions            `json:"IPAM" yaml:"IPAM"`
 	Options        map[string]interface{} `json:"Options" yaml:"Options"`
+	Label          map[string]string      `json:"Labels" yaml:"Labels"`
 	Internal       bool                   `json:"Internal" yaml:"Internal"`
 	EnableIPv6     bool                   `json:"EnableIPv6" yaml:"EnableIPv6"`
->>>>>>> 1b5ec1fc
 }
 
 // IPAMOptions controls IP Address Management when creating a network
